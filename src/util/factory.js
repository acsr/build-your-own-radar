--- conflicted
+++ resolved
@@ -87,27 +87,7 @@
       self.authenticate(false)
     })
 
-<<<<<<< HEAD
-    function createBlipsForProtectedSheet (documentTitle, values, sheetNames) {
-      if (!sheetName) {
-        sheetName = sheetNames[0]
-      }
-      values.forEach(function (value) {
-        var contentValidator = new ContentValidator(values[0])
-        contentValidator.verifyContent()
-        contentValidator.verifyHeaders()
-      })
-
-      const all = values
-      const header = all.shift()
-      var blips = _.map(all, blip => new InputSanitizer().sanitizeForProtectedSheet(blip, header))
-      plotRadar(documentTitle + ' - ' + sheetName, blips, sheetName, sheetNames)
-    }
-
     function createBlips (__, tabletop) {
-=======
-    function createBlips(__, tabletop) {
->>>>>>> 6c5e636c
       try {
         if (!sheetName) {
           sheetName = tabletop.foundSheetNames[0]
@@ -128,7 +108,7 @@
     }
   }
 
-  function createBlipsForProtectedSheet(documentTitle, values, sheetNames) {
+  function createBlipsForProtectedSheet (documentTitle, values, sheetNames) {
     if (!sheetName) {
       sheetName = sheetNames[0]
     }
@@ -155,8 +135,7 @@
             plotErrorMessage(error)
           }
         })
-        if (callback)
-          callback()
+        if (callback) { callback() }
       }, force)
     })
   }
@@ -253,11 +232,11 @@
   return self
 }
 
-function setDocumentTitle() {
+function setDocumentTitle () {
   document.title = 'Build your own Radar'
 }
 
-function plotLoading(content) {
+function plotLoading (content) {
   content = d3.select('body')
     .append('div')
     .attr('class', 'loading')
@@ -273,13 +252,13 @@
   plotFooter(content)
 }
 
-function plotLogo(content) {
+function plotLogo (content) {
   content.append('div')
     .attr('class', 'input-sheet__logo')
     .html('<a href="https://www.thoughtworks.com"><img src="/images/tw-logo.png" / ></a>')
 }
 
-function plotFooter(content) {
+function plotFooter (content) {
   content
     .append('div')
     .attr('id', 'footer')
@@ -292,13 +271,13 @@
       'This software is <a href="https://github.com/thoughtworks/build-your-own-radar">open source</a> and available for download and self-hosting.')
 }
 
-function plotBanner(content, text) {
+function plotBanner (content, text) {
   content.append('div')
     .attr('class', 'input-sheet__banner')
     .html(text)
 }
 
-function plotForm(content) {
+function plotForm (content) {
   content.append('div')
     .attr('class', 'input-sheet__form')
     .append('p')
@@ -322,49 +301,89 @@
   form.append('p').html("<a href='https://www.thoughtworks.com/radar/how-to-byor'>Need help?</a>")
 }
 
-function plotErrorMessage(exception) {
+function plotErrorMessage (exception) {
+  var message = 'Oops! It seems like there are some problems with loading your data. '
+
+  var content = d3.select('body')
+    .append('div')
+    .attr('class', 'input-sheet')
+  setDocumentTitle()
+
+  plotLogo(content)
+
+  var bannerText = '<div><h1>Build your own radar</h1><p>Once you\'ve <a href ="https://www.thoughtworks.com/radar/byor">created your Radar</a>, you can use this service' +
+    ' to generate an <br />interactive version of your Technology Radar. Not sure how? <a href ="https://www.thoughtworks.com/radar/how-to-byor">Read this first.</a></p></div>'
+
+  plotBanner(content, bannerText)
+
   d3.selectAll('.loading').remove()
-  var message = 'Oops! It seems like there are some problems with loading your data. '
-
+  message = "Oops! We can't find the Google Sheet you've entered"
+  var faqMessage = 'Please check <a href="https://www.thoughtworks.com/radar/how-to-byor">FAQs</a> for possible solutions.'
   if (exception instanceof MalformedDataError) {
     message = message.concat(exception.message)
   } else if (exception instanceof SheetNotFoundError) {
     message = exception.message
-  } else if (exception instanceof SheetNotFoundError) {
-    message = exception.message
   } else {
     console.error(exception)
   }
 
-  message = message.concat('<br/>', 'Please check <a href="https://www.thoughtworks.com/radar/how-to-byor">FAQs</a> for possible solutions.')
-
-  d3.select('body')
-    .append('div')
-    .attr('class', 'error-container')
-    .append('div')
+  const container = content.append('div').attr('class', 'error-container')
+  var errorContainer = container.append('div')
     .attr('class', 'error-container__message')
-    .append('p')
+  errorContainer.append('div').append('p')
     .html(message)
-}
-
-function plotUnauthorizedErrorMessage() {
+  errorContainer.append('div').append('p')
+    .html(faqMessage)
+
+  var homePageURL = window.location.protocol + '//' + window.location.hostname
+  homePageURL += (window.location.port === '' ? '' : ':' + window.location.port)
+  var homePage = '<a href=' + homePageURL + '>GO BACK</a>'
+
+  errorContainer.append('div').append('p')
+    .html(homePage)
+
+  plotFooter(content)
+}
+
+function plotUnauthorizedErrorMessage () {
+  var content = d3.select('body')
+    .append('div')
+    .attr('class', 'input-sheet')
+  setDocumentTitle()
+
+  plotLogo(content)
+
+  var bannerText = '<div><h1>Build your own radar</h1><p>Once you\'ve <a href ="https://www.thoughtworks.com/radar/byor">created your Radar</a>, you can use this service' +
+    ' to generate an <br />interactive version of your Technology Radar. Not sure how? <a href ="https://www.thoughtworks.com/radar/how-to-byor">Read this first.</a></p></div>'
+
+  plotBanner(content, bannerText)
+
   d3.selectAll('.loading').remove()
-  var message = "Oops! It seems like you don't have permission to this sheet. "
-
-  const container = d3.select('body')
-    .append('div')
-    .attr('class', 'error-container')
-
-  container.append('div')
+  const currentUser = GoogleAuth.geEmail()
+  let homePageURL = window.location.protocol + '//' + window.location.hostname
+  homePageURL += (window.location.port === '' ? '' : ':' + window.location.port)
+  const goBack = '<a href=' + homePageURL + '>GO BACK</a>'
+  const message = `Oops, looks like you are accessing this sheet using <b>${currentUser}</b>, which does not have permission.Try switching to another account.`
+
+  const container = content.append('div').attr('class', 'error-container')
+
+  const errorContainer = container.append('div')
     .attr('class', 'error-container__message')
-    .append('p')
+
+  errorContainer.append('div').append('p')
+    .attr('class', 'error-title')
     .html(message)
 
-  const button = container.append('button')
-    .attr('class', 'retry-button')
-    .text('Retry')
+  const button = errorContainer.append('button')
+    .attr('class', 'button switch-account-button')
+    .text('SWITCH ACCOUNT')
+
+  errorContainer.append('div').append('p')
+    .attr('class', 'error-subtitle')
+    .html(`or ${goBack} to try a different sheet.`)
 
   button.on('click', _ => {
+    console.log(homePageURL)
     var queryString = window.location.href.match(/sheetId(.*)/)
     var queryParams = queryString ? QueryParams(queryString[0]) : {}
     const sheet = GoogleSheet(queryParams.sheetId, queryParams.sheetName)
@@ -372,6 +391,8 @@
       container.remove()
     })
   })
+
+  plotFooter(content)
 }
 
 module.exports = GoogleSheetInput